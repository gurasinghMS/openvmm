--- conflicted
+++ resolved
@@ -715,14 +715,10 @@
             let admin = admin.issuer().clone();
             let rescan_notifiers = this.rescan_notifiers.clone();
             async move {
-<<<<<<< HEAD
-                if let Err(err) = handle_asynchronous_events(&admin, rescan_notifiers).await {
-=======
                 if let Err(err) = handle_asynchronous_events(&admin, &rescan_event)
                     .instrument(tracing::info_span!("async_event_handler"))
                     .await
                 {
->>>>>>> 02bb1a4b
                     tracing::error!(
                         error = err.as_ref() as &dyn std::error::Error,
                         "asynchronous event failure, not processing any more"
@@ -865,7 +861,6 @@
                     .await
                     .context("failed to query changed namespace list")?;
 
-<<<<<<< HEAD
                 // Notify only the namespaces that have changed.
                 // NOTE: The nvme spec states that the changed namespace list
                 // can contain up to 1024 changed namespaces. If more than that
@@ -876,12 +871,6 @@
                     if let Some(notifiers) = rescan_notifiers.write().get_mut(&(nsid as usize)) {
                         let _ = notifiers.iter().map(|n| n.send(()));
                     }
-=======
-                if list[0] != 0 {
-                    // For simplicity, tell all namespaces to rescan.
-                    tracing::info!(namespaces = ?list, "notifying listeners of changed namespaces");
-                    rescan_event.notify(usize::MAX);
->>>>>>> 02bb1a4b
                 }
             }
             event_type => {
